--- conflicted
+++ resolved
@@ -174,7 +174,7 @@
 //
 // VERSION HISTORY
 //
-//   0.79   fix the compiler-as-C++ to compile on more C++ compilers
+//   0.79   fix the missing types from 0.78; fix string constants being const
 //   0.78   bad "#else", compile as C++
 //   0.77   documentation tweaks, rename config var to STB_VOXEL_RENDER_STATIC
 //   0.76   typos, signed/unsigned shader issue, more documentation
@@ -465,16 +465,16 @@
 // RENDERING
 //
 
-STBVXDEC const char *stbvox_get_vertex_shader(void);
+STBVXDEC char *stbvox_get_vertex_shader(void);
 // Returns the (currently GLSL-only) vertex shader.
 
-STBVXDEC const char *stbvox_get_fragment_shader(void);
+STBVXDEC char *stbvox_get_fragment_shader(void);
 // Returns the (currently GLSL-only) fragment shader.
 // You can override the lighting and fogging calculations
 // by appending data to the end of these; see the #define
 // documentation for more information.
 
-STBVXDEC const char *stbvox_get_fragment_shader_alpha_only(void);
+STBVXDEC char *stbvox_get_fragment_shader_alpha_only(void);
 // Returns a slightly cheaper fragment shader that computes
 // alpha but not color. This is useful for e.g. a depth-only
 // pass when using alpha test.
@@ -547,7 +547,7 @@
    int type;                    // which type of uniform
    int bytes_per_element;       // the size of each uniform array element (e.g. vec3 = 12 bytes)
    int array_length;            // length of the uniform array
-   const char *name;            // name in the shader @TODO use numeric binding
+   char *name;                  // name in the shader @TODO use numeric binding
    float *default_value;        // if not NULL, you can use this as the uniform pointer
    int use_tex_buffer;          // if true, then the uniform is a sampler but the data can come from default_value
 };
@@ -1806,19 +1806,19 @@
 };
 
 
-STBVXDEC const char *stbvox_get_vertex_shader(void)
-{
-   return stbvox_vertex_program;
+STBVXDEC char *stbvox_get_vertex_shader(void)
+{
+   return (char *) stbvox_vertex_program;
 }
 
-STBVXDEC const char *stbvox_get_fragment_shader(void)
-{
-   return stbvox_fragment_program;
+STBVXDEC char *stbvox_get_fragment_shader(void)
+{
+   return (char *) stbvox_fragment_program;
 }
 
-STBVXDEC const char *stbvox_get_fragment_shader_alpha_only(void)
-{
-   return stbvox_fragment_program_alpha_only;
+STBVXDEC char *stbvox_get_fragment_shader_alpha_only(void)
+{
+   return (char *) stbvox_fragment_program_alpha_only;
 }
 
 static float stbvox_dummy_transform[3][3];
@@ -1831,15 +1831,15 @@
 
 static stbvox_uniform_info stbvox_uniforms[] =
 {
-   { STBVOX_UNIFORM_TYPE_sampler  ,  4,   1, "facearray"    , 0                           },
-   { STBVOX_UNIFORM_TYPE_vec3     , 12,   3, "transform"    , stbvox_dummy_transform[0]   },
-   { STBVOX_UNIFORM_TYPE_sampler  ,  4,   2, "tex_array"    , 0                           },
-   { STBVOX_UNIFORM_TYPE_vec4     , 16, 128, "texscale"     , stbvox_default_texscale[0] , STBVOX_TEXBUF },
-   { STBVOX_UNIFORM_TYPE_vec4     , 16,  64, "color_table"  , stbvox_default_palette[0]  , STBVOX_TEXBUF },
-   { STBVOX_UNIFORM_TYPE_vec3     , 12,  32, "normal_table" , stbvox_default_normals[0]   },
-   { STBVOX_UNIFORM_TYPE_vec3     , 12,  64, "texgen"       , stbvox_default_texgen[0][0], STBVOX_TEXBUF },
-   { STBVOX_UNIFORM_TYPE_vec4     , 16,   4, "ambient"      , stbvox_default_ambient[0]   },
-   { STBVOX_UNIFORM_TYPE_vec4     , 16,   1, "camera_pos"   , stbvox_dummy_transform[0]   },
+   { STBVOX_UNIFORM_TYPE_sampler  ,  4,   1, (char*) "facearray"    , 0                           },
+   { STBVOX_UNIFORM_TYPE_vec3     , 12,   3, (char*) "transform"    , stbvox_dummy_transform[0]   },
+   { STBVOX_UNIFORM_TYPE_sampler  ,  4,   2, (char*) "tex_array"    , 0                           },
+   { STBVOX_UNIFORM_TYPE_vec4     , 16, 128, (char*) "texscale"     , stbvox_default_texscale[0] , STBVOX_TEXBUF },
+   { STBVOX_UNIFORM_TYPE_vec4     , 16,  64, (char*) "color_table"  , stbvox_default_palette[0]  , STBVOX_TEXBUF },
+   { STBVOX_UNIFORM_TYPE_vec3     , 12,  32, (char*) "normal_table" , stbvox_default_normals[0]   },
+   { STBVOX_UNIFORM_TYPE_vec3     , 12,  64, (char*) "texgen"       , stbvox_default_texgen[0][0], STBVOX_TEXBUF },
+   { STBVOX_UNIFORM_TYPE_vec4     , 16,   4, (char*) "ambient"      , stbvox_default_ambient[0]   },
+   { STBVOX_UNIFORM_TYPE_vec4     , 16,   1, (char*) "camera_pos"   , stbvox_dummy_transform[0]   },
 };
 
 STBVXDEC int stbvox_get_uniform_info(stbvox_uniform_info *info, int uniform)
@@ -2359,11 +2359,7 @@
 // which normal to use for a given vheight that's planar
 // @TODO: this table was constructed by hand and may have bugs
 //                                 nw se sw
-<<<<<<< HEAD
 static unsigned char stbvox_planar_face_up_normal[4][4][4] =
-=======
-static int stbvox_planar_face_up_normal[4][4][4] =
->>>>>>> 724754f2
 {   
    {                                                      // sw,se,nw,ne;  ne = se+nw-sw
       { STBVF_u   , 0         , 0         , 0          }, //  0,0,0,0; 1,0,0,-1; 2,0,0,-2; 3,0,0,-3;
@@ -2390,11 +2386,7 @@
 
 // these tables were constructed automatically using a variant of the code
 // below; however, they seem wrong, so who knows
-<<<<<<< HEAD
 static unsigned char stbvox_face_up_normal_012[4][4][4] =
-=======
-static int stbvox_face_up_normal_012[4][4][4] =
->>>>>>> 724754f2
 {
    {
       { STBVF_u   , STBVF_ne_u, STBVF_ne_u, STBVF_ne_u, },
@@ -2419,11 +2411,7 @@
    }
 };
 
-<<<<<<< HEAD
 static unsigned char stbvox_face_up_normal_013[4][4][4] =
-=======
-static int stbvox_face_up_normal_013[4][4][4] =
->>>>>>> 724754f2
 {
    {
       { STBVF_u   , STBVF_eu  , STBVF_eu  , STBVF_eu  , },
@@ -2448,11 +2436,7 @@
    }
 };
 
-<<<<<<< HEAD
 static unsigned char stbvox_face_up_normal_023[4][4][4] =
-=======
-static int stbvox_face_up_normal_023[4][4][4] =
->>>>>>> 724754f2
 {
    {
       { STBVF_u   , STBVF_nu  , STBVF_nu  , STBVF_nu  , },
@@ -2477,11 +2461,7 @@
    }
 };
 
-<<<<<<< HEAD
 static unsigned char stbvox_face_up_normal_123[4][4][4] =
-=======
-static int stbvox_face_up_normal_123[4][4][4] =
->>>>>>> 724754f2
 {
    {
       { STBVF_u   , STBVF_nu  , STBVF_nu  , STBVF_nu  , },
